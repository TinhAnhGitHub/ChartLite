--- conflicted
+++ resolved
@@ -87,12 +87,6 @@
             "drop_path": 0.1,
             "dropout": 0.0,
         }
-<<<<<<< HEAD
-        for layer in self.backbone.encoder.encoder.layer:
-            adapter = AdapterPlus(**adapter_config)
-            layer.adapter = adapter
-            layer.forward = self._create_forward_wrapper(layer.forward, adapter)
-=======
         adapter_layer_range = self.cfg.model.get("adapter_layer_range", None) 
         if adapter_layer_range is not None:
             start_adapter, end_adapter = adapter_layer_range
@@ -104,7 +98,6 @@
                 layer.forward = self._create_forward_wrapper(layer.forward, adapter)
         else:
             print("No encoder layers specified for adapter injection.")
->>>>>>> 58726d23
 
     def _resize_token_embeddings(self):
         """Resize the token embeddings for the decoder."""
